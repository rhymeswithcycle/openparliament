--- conflicted
+++ resolved
@@ -12,12 +12,8 @@
 	{% endif %}
 {% endblock %}
 {% block content %}
-<<<<<<< HEAD
 <div class="focus"><p>House of Commons Hansard #{{ hansard.number }} of the {{ hansard.session }}. (The <a href="{{ hansard.url }}">original version</a> is on Parliament's site.)
 	{% with hansard.wordoftheday as wotd %}{% if wotd %}The <span class="tip tipunderline" title="Most frequently spoken word, excluding a fixed list of extra-boring words (like 'the', or 'government').">word of the day</span> was {% if hansard.wordcloud %}<a href="{{ hansard.wordcloud.url }}" rel="lightbox">{{ wotd }}</a>{% else %}<strong>{{ wotd }}}</strong>{% endif %}.{% endif %}{% endwith %}</p></div>
-=======
-<div class="focus"><p>House of Commons Hansard #{{ hansard.number }} of the {{ hansard.session }}. (The <a href="{{ hansard.url }}">original version</a> is on Parliament's site.) The <span class="tip tipunderline" title="Most frequently spoken word, excluding a fixed list of extra-boring words (like 'the', or 'government').">word of the day</span> was {% if hansard.wordcloud %}<a href="{{ hansard.wordcloud.url }}" rel="lightbox">{{ hansard.get_wordoftheday }}</a>{% else %}<strong>{{ hansard.get_wordoftheday}}</strong>{% endif %}.</p></div>
->>>>>>> 88dc4e86
 
 <div class="clear"></div><div class="context"><h2>Topics</h2></div>
 <div class="focus"><ul class="tile clearafter">
